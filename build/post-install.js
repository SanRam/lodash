--- conflicted
+++ resolved
@@ -58,18 +58,9 @@
     }).on('error', callback);
   }
 
-<<<<<<< HEAD
-  npm.load({
-    'global': true
-  }, function(exception) {
-    console.log(path.resolve(basePath, '..'), npm.root);
-    if (exception) {
-      process.stderr.write('There was a problem loading the npm registry.');
-=======
   exec('npm -g root', function(exception, stdout, stderr) {
     if (exception || stderr) {
       console.error('There was a problem loading the npm registry.');
->>>>>>> 2383dff3
       process.exit(1);
     } else if (path.resolve(basePath, '..') == stdout.trim()) {
       // download Closure Compiler
